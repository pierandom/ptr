--- conflicted
+++ resolved
@@ -94,28 +94,12 @@
         num_attn_layers=config["model"]["num_attention_layers"],
         ffn_factor=config["model"]["ffn_factor"],
     )
-<<<<<<< HEAD
     model = PTR(model_config)
-=======
-    if rank == 0:
-        print(f"# Parameters: {num_parameters(model):,}")
->>>>>>> 6f10effa
     model = model.to(rank)
     model = torch.compile(model)
     ddp_model = DDP(model, device_ids=[rank])
 
-<<<<<<< HEAD
-    if config["optimizer"]["ZeRO"]:
-        optimizer = ZeroRedundancyOptimizer(
-            ddp_model.parameters(),
-            optimizer_class=torch.optim.AdamW,
-            lr=config["scheduler"]["lr"],
-        )
-    else:
-        optimizer = torch.optim.AdamW(ddp_model.parameters(), lr=config["scheduler"]["lr"])
-=======
     optimizer = optim.AdamW(ddp_model.parameters(), lr=config["scheduler"]["lr"])
->>>>>>> 6f10effa
 
     scheduler = lr_scheduler.SequentialLR(
         optimizer,
